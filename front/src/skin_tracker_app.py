--- conflicted
+++ resolved
@@ -13,26 +13,12 @@
 # --- Configuration ---
 st.set_page_config(page_title="AI-Powered Skin Outbreak Tracker", layout="wide")
 
-<<<<<<< HEAD
-# Backend API URL - Update this to match your backend URL
-API_URL = "http://localhost:8000"  # Base URL only
-
-# Mock user ID (replace with actual authentication in a real application)
-=======
-API_URL = "http://localhost:8000/api/v1"
->>>>>>> db3d0e43
+API_URL = "http://localhost:8000"
 USER_ID = "test_user_1"
 
 if 'pending_lifestyle_data' not in st.session_state:
     st.session_state.pending_lifestyle_data = None
 
-<<<<<<< HEAD
-def process_image_and_display_results(image_bytes, filename, api_url=API_URL):
-    """
-    Sends image bytes to the backend detection API, processes the response,
-    and displays the results (score, metrics, heatmap, detections) in Streamlit.
-    """
-=======
 # --- Mascot image paths ---
 mascot_images = {
     "photo_upload": "media/1-Photoroom.png",        # Mascot 1 (applying cream)
@@ -46,7 +32,6 @@
 # --- Helper Functions ---
 
 def process_image_and_display_results(image_bytes, filename, api_url=API_URL):
->>>>>>> db3d0e43
     st.info("⏳ Processing image... Please wait.")
     try:
         content_type, _ = mimetypes.guess_type(filename)
@@ -56,36 +41,16 @@
             elif ext == "png": content_type = "image/png"
             elif ext == "bmp": content_type = "image/bmp"
             else: content_type = "application/octet-stream"
-<<<<<<< HEAD
-            print(f"Warning: Could not guess content type for '{filename}', using '{content_type}'.")
-
-        # Check if the determined content type is allowed by the backend
-        allowed_types = ["image/jpeg", "image/png", "image/bmp"]
-        if content_type not in allowed_types:
-            st.error(f"Unsupported file type '{content_type}' derived from '{filename}'. Please upload JPG, PNG, or BMP.")
-            return
-
-        # --- Send Request with Explicit Content-Type ---
-        files = {"file": (filename, image_bytes, content_type)}
-        detect_endpoint = f"{api_url}/detect"
-        print(f"Sending request to {detect_endpoint} with Content-Type: {content_type}")
-
-        response = requests.post(detect_endpoint, files=files, timeout=120)
-        response.raise_for_status()
-        result = response.json()
-
-        # --- Display Results ---
-=======
         allowed_types = ["image/jpeg", "image/png", "image/bmp"]
         if content_type not in allowed_types:
             st.error(f"Unsupported file type '{content_type}'. Please upload JPG, PNG, or BMP.")
             return
         files = {"file": (filename, image_bytes, content_type)}
-        detect_endpoint = f"{api_url}/detect/"
+        detect_endpoint = f"{api_url}/detect"
+        print(f"Sending request to {detect_endpoint} with Content-Type: {content_type}")
         response = requests.post(detect_endpoint, files=files, timeout=120)
         response.raise_for_status()
         result = response.json()
->>>>>>> db3d0e43
         if result.get("success"):
             col_success, col_img = st.columns([5, 1])
             with col_success:
@@ -121,11 +86,6 @@
                 st.write(f"**Avg Intensity:** {avg_intensity:.2f}" if isinstance(avg_intensity, (int, float)) else "N/A")
                 st.write(f"**Lesion Count:** {lesion_count}" if isinstance(lesion_count, int) else "N/A")
                 st.markdown("---")
-<<<<<<< HEAD
-
-            # Display Original Image and Heatmap side-by-side
-=======
->>>>>>> db3d0e43
             st.subheader("Visual Analysis")
             col1, col2 = st.columns(2)
             with col1:
@@ -133,19 +93,9 @@
                 st.image(original_image, caption="Original Photo", use_container_width=True)
             with col2:
                 if heatmap_b64:
-<<<<<<< HEAD
-                    try:
-                        heatmap_bytes = base64.b64decode(heatmap_b64)
-                        heatmap_image = Image.open(io.BytesIO(heatmap_bytes))
-                        st.image(heatmap_image, caption="Severity Heatmap", use_column_width=True)
-                    except Exception as e:
-                        st.error(f"Could not decode or display heatmap: {e}")
-                        print(f"Base64 decode error details: {e}")
-=======
                     heatmap_bytes = base64.b64decode(heatmap_b64)
                     heatmap_image = Image.open(io.BytesIO(heatmap_bytes))
                     st.image(heatmap_image, caption="Severity Heatmap", use_container_width=True)
->>>>>>> db3d0e43
                 else:
                     st.info("Heatmap not generated.")
             st.subheader("Detected Conditions")
@@ -156,32 +106,11 @@
             else:
                 st.write("No specific conditions detected.")
         else:
-<<<<<<< HEAD
-            st.error(f"❗️ Analysis failed: {result.get('message', 'Unknown error from backend')}")
-
-    except requests.exceptions.ConnectionError:
-        st.error(f"Connection Error: Could not connect to the backend API at {api_url}. Please ensure the backend server is running.")
-    except requests.exceptions.Timeout:
-        st.error("Request Timeout: The analysis took too long to respond. Please try again.")
-    except requests.exceptions.RequestException as e:
-        st.error(f"API Request Failed: {e}")
-        try:
-            st.error(f"Response status: {e.response.status_code}")
-            st.error(f"Response text: {e.response.text}")
-        except AttributeError:
-            pass
-    except Exception as e:
-        st.error(f"An unexpected error occurred in Streamlit: {e}")
-        traceback.print_exc()
-
-# --- Helper Functions for API Calls ---
-=======
             st.error(f"❗️ Analysis failed: {result.get('message', 'Unknown error')}")
     except requests.exceptions.RequestException as e:
         st.error(f"API Request Failed: {e}")
     except Exception as e:
         st.error(f"An unexpected error occurred: {e}")
->>>>>>> db3d0e43
 
 def get_user_profile(user_id: str) -> dict:
     try:
